// Find all linked objects to a object
// Args:
//   ws_ids - array of private workspace ids the user has access to
//   obj_keys - wsprov_object key to find links for
//   show_private - limit to objects in workspaces that a user has access to
//   show_public - limit to objects in public workspaces
//      *** if both show_private and show_public are true this will be treated as an OR ***
//   types - simplified workspace types to return (e.g. Genome, Assembly)
//   limit - result limit
//   offset - result offset

WITH wsprov_object
LET obj_id = CONCAT('wsprov_object/', @obj_key)
FOR v, e, p IN 1..10 ANY obj_id wsprov_links
    OPTIONS {uniqueVertices: 'global', bfs: true}
    LET simple_type = SPLIT(SPLIT(v.ws_type, '-', 1)[0], '.')[1]
    FILTER (@show_private && @show_public) ? (v.is_public || v.workspace_id IN @ws_ids) :
        (!@show_private || v.workspace_id IN @ws_ids) && (!@show_public || v.is_public)
    FILTER (!@types || simple_type IN @types)
<<<<<<< HEAD
    LIMIT @offset, @limit
=======
    FILTER p.vertices[*].ws_type != "KBaseGenomeAnnotations.Taxon-1.0"
>>>>>>> 07243370
    RETURN v<|MERGE_RESOLUTION|>--- conflicted
+++ resolved
@@ -17,9 +17,6 @@
     FILTER (@show_private && @show_public) ? (v.is_public || v.workspace_id IN @ws_ids) :
         (!@show_private || v.workspace_id IN @ws_ids) && (!@show_public || v.is_public)
     FILTER (!@types || simple_type IN @types)
-<<<<<<< HEAD
+    FILTER p.vertices[*].ws_type != "KBaseGenomeAnnotations.Taxon-1.0"
     LIMIT @offset, @limit
-=======
-    FILTER p.vertices[*].ws_type != "KBaseGenomeAnnotations.Taxon-1.0"
->>>>>>> 07243370
     RETURN v