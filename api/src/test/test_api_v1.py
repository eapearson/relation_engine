"""
Simple integration tests on the API itself.

We make actual ajax requests to the running docker container.
"""
import unittest
import requests
import json
import os

from src.relation_engine_server.utils.config import get_config

_CONF = get_config()

# Use the mock auth tokens
NON_ADMIN_TOKEN = 'non_admin_token'
ADMIN_TOKEN = 'admin_token'
INVALID_TOKEN = 'invalid_token'

# Use the docker-compose url of the running flask server
URL = os.environ.get('TEST_URL', 'http://localhost:5000')
VERSION = 'v1'
API_URL = '/'.join([URL, 'api', VERSION])

HEADERS_NON_ADMIN = {'Authorization': 'Bearer ' + NON_ADMIN_TOKEN, 'Content-Type': 'application/json'}
HEADERS_ADMIN = {'Authorization': 'Bearer ' + ADMIN_TOKEN, 'Content-Type': 'application/json'}


def create_test_docs(count):
    """Produce some test documents."""
    def doc(i):
        return '{"name": "name", "_key": "%s", "is_public": true}' % i
    return '\n'.join(doc(i) for i in range(0, count))


def create_test_edges(count):
    """Produce some test edges."""
    def doc(i):
        return '{"_from": "test_vertex/%s", "_to": "test_vertex/%s"}' % (i, i)
    return '\n'.join(doc(i) for i in range(0, count))


def save_test_docs(count, edges=False):
    if edges:
        docs = create_test_edges(count)
        collection = 'test_edge'
    else:
        docs = create_test_docs(count)
        collection = 'test_vertex'
    return requests.put(
        API_URL + '/documents',
        params={'overwrite': True, 'collection': collection},
        data=docs,
        headers=HEADERS_ADMIN
    ).json()


class TestApi(unittest.TestCase):

    def test_root(self):
        """Test root path for api."""
        resp = requests.get(URL + '/').json()
        self.assertEqual(resp['arangodb_status'], 'connected_authorized')
        self.assertTrue(resp['commit_hash'])
        self.assertTrue(resp['repo_url'])

    def test_config(self):
        """Test config fetch."""
        resp = requests.get(API_URL + '/config').json()
        self.assertTrue(len(resp['auth_url']))
        self.assertTrue(len(resp['workspace_url']))
        self.assertTrue(len(resp['kbase_endpoint']))
        self.assertTrue(len(resp['db_url']))
        self.assertTrue(len(resp['db_name']))
        self.assertTrue(len(resp['spec_url']))

    def test_update_specs(self):
        """Test the endpoint that triggers an update on the specs."""
        resp = requests.put(
            API_URL + '/specs',
            headers=HEADERS_ADMIN,
            params={'reset': '1', 'init_collections': '1'}
        )
        resp_json = resp.json()
        self.assertEqual(resp.status_code, 200)
        self.assertTrue(len(resp_json['status']))
        # Test that the indexes get created and not duplicated
        url = _CONF['db_url'] + '/_api/index'
        auth = (_CONF['db_user'], _CONF['db_pass'])
        resp = requests.get(url, params={'collection': 'ncbi_taxon'}, auth=auth)
        resp_json = resp.json()
        indexes = resp_json['indexes']
        self.assertEqual(len(indexes), 2)
        fields = [i['fields'] for i in indexes]
        self.assertEqual(fields, [['_key'], ['scientific_name']])

    def test_list_stored_queries(self):
        """Test the listing out of saved AQL stored queries."""
        resp = requests.get(API_URL + '/specs/stored_queries').json()
        self.assertTrue('list_test_vertices' in resp)

    def test_list_schemas(self):
        """Test the listing out of registered JSON schemas for vertices and edges."""
        resp = requests.get(API_URL + '/specs/schemas').json()
        self.assertTrue('test_vertex' in resp)
        self.assertTrue('test_edge' in resp)
        self.assertFalse('error' in resp)
        self.assertTrue(len(resp))

    def test_fetch_schema_for_doc(self):
        """Given a document ID, fetch its schema."""
        resp = requests.get(API_URL + '/specs/schemas', params={'doc_id': 'test_vertex/123'}).json()
        self.assertEqual(resp['name'], 'test_vertex')
        self.assertEqual(resp['type'], 'vertex')
        self.assertTrue(resp['schema'])

    def test_save_documents_missing_auth(self):
        """Test an invalid attempt to save a doc with a missing auth token."""
        resp = requests.put(
            API_URL + '/documents?on_duplicate=error&overwrite=true&collection'
        ).json()
        self.assertEqual(resp['error'], 'Missing header: Authorization')

    def test_save_documents_invalid_auth(self):
        """Test an invalid attempt to save a doc with a bad auth token."""
        resp = requests.put(
            API_URL + '/documents?on_duplicate=error&overwrite=true&collection',
            headers={'Authorization': 'Bearer ' + INVALID_TOKEN}
        ).json()
        self.assertEqual(resp['error'], '403 - Unauthorized')

    def test_save_documents_non_admin(self):
        """Test an invalid attempt to save a doc as a non-admin."""
        resp = requests.put(
            API_URL + '/documents?on_duplicate=error&overwrite=true&collection',
            headers=HEADERS_NON_ADMIN
        ).json()
        self.assertEqual(resp['error'], '403 - Unauthorized')

    def test_save_documents_invalid_schema(self):
        """Test the case where some documents fail against their schema."""
        resp = requests.put(
            API_URL + '/documents',
            params={'on_duplicate': 'ignore', 'collection': 'test_vertex'},
            data='{"name": "x"}\n{"name": "y"}',
            headers=HEADERS_ADMIN
        ).json()
        self.assertEqual(resp['error'], "'_key' is a required property")
<<<<<<< HEAD
        self.assertEqual(resp['failed_validator'], 'required')
        self.assertEqual(resp['path'], [])
        self.assertEqual(resp['schema_path'], ['required'])
        self.assertEqual(resp['validator_value'], ['_key'])
=======
        self.assertEqual(resp['value'], {'name': 'x'})
        self.assertEqual(resp['path'], [])
        self.assertEqual(resp['failed_validator'], 'required')
>>>>>>> b5e9d69f

    def test_save_documents_missing_schema(self):
        """Test the case where the collection/schema does not exist."""
        resp = requests.put(
            API_URL + '/documents',
            params={'collection': 'xyzabc'},
            data='',
            headers=HEADERS_ADMIN
        ).json()
        self.assertTrue('Schema does not exist' in resp['error'])

    def test_save_documents_invalid_json(self):
        """Test an attempt to save documents with an invalid JSON body."""
        resp = requests.put(
            API_URL + '/documents',
            params={'collection': 'test_vertex'},
            data='\n',
            headers=HEADERS_ADMIN
        ).json()
        self.assertTrue('Unable to parse' in resp['error'])
        self.assertEqual(resp['pos'], 1)
        self.assertEqual(resp['source_json'], '\n')

    def test_create_documents(self):
        """Test all valid cases for saving documents."""
        resp = save_test_docs(3)
        expected = {'created': 3, 'errors': 0, 'empty': 0, 'updated': 0, 'ignored': 0, 'error': False}
        self.assertEqual(resp, expected)

    def test_create_edges(self):
        """Test all valid cases for saving edges."""
        resp = save_test_docs(3, edges=True)
        expected = {'created': 3, 'errors': 0, 'empty': 0, 'updated': 0, 'ignored': 0, 'error': False}
        self.assertEqual(resp, expected)

    def test_update_documents(self):
        """Test updating existing documents."""
        resp = requests.put(
            API_URL + '/documents',
            params={'on_duplicate': 'update', 'collection': 'test_vertex'},
            data=create_test_docs(3),
            headers=HEADERS_ADMIN
        ).json()
        expected = {'created': 0, 'errors': 0, 'empty': 0, 'updated': 3, 'ignored': 0, 'error': False}
        self.assertEqual(resp, expected)

    def test_update_edge(self):
        """Test updating existing edge."""
        edges = create_test_edges(3)
        resp = requests.put(
            API_URL + '/documents',
            params={'on_duplicate': 'update', 'collection': 'test_edge'},
            data=create_test_edges(3),
            headers=HEADERS_ADMIN
        )
        self.assertTrue(resp.ok)
        resp = requests.put(
            API_URL + '/documents',
            params={'on_duplicate': 'update', 'collection': 'test_edge'},
            data=edges,
            headers=HEADERS_ADMIN
        ).json()
        expected = {'created': 0, 'errors': 0, 'empty': 0, 'updated': 3, 'ignored': 0, 'error': False}
        self.assertEqual(resp, expected)

    def test_replace_documents(self):
        """Test replacing of existing documents."""
        resp = requests.put(
            API_URL + '/documents',
            params={'on_duplicate': 'replace', 'collection': 'test_vertex'},
            data=create_test_docs(3),
            headers=HEADERS_ADMIN
        ).json()
        expected = {'created': 0, 'errors': 0, 'empty': 0, 'updated': 3, 'ignored': 0, 'error': False}
        self.assertEqual(resp, expected)

    def test_save_documents_dupe_errors(self):
        """Test where we want to raise errors on duplicate documents."""
        save_test_docs(3)
        resp = requests.put(
            API_URL + '/documents',
            params={'on_duplicate': 'error', 'collection': 'test_vertex', 'display_errors': '1'},
            data=create_test_docs(3),
            headers=HEADERS_ADMIN
        ).json()
        self.assertEqual(resp['created'], 0)
        self.assertEqual(resp['errors'], 3)
        self.assertTrue(resp['details'])

    def test_save_documents_ignore_dupes(self):
        """Test ignoring duplicate, existing documents when saving."""
        resp = requests.put(
            API_URL + '/documents',
            params={'on_duplicate': 'ignore', 'collection': 'test_vertex'},
            data=create_test_docs(3),
            headers=HEADERS_ADMIN
        ).json()
        expected = {'created': 0, 'errors': 0, 'empty': 0, 'updated': 0, 'ignored': 3, 'error': False}
        self.assertEqual(resp, expected)

    def test_admin_query(self):
        """Test an ad-hoc query made by an admin."""
        save_test_docs(1)
        query = 'for v in test_vertex sort rand() limit @count return v._id'
        resp = requests.post(
            API_URL + '/query_results',
            params={},
            headers=HEADERS_ADMIN,
            data=json.dumps({'query': query, 'count': 1})
        ).json()
        self.assertEqual(resp['count'], 1)
        self.assertEqual(len(resp['results']), 1)

    def test_admin_query_non_admin(self):
        """Test an ad-hoc query error as a non-admin."""
        query = 'for v in test_vertex sort rand() limit @count return v._id'
        resp = requests.post(
            API_URL + '/query_results',
            params={},
            headers=HEADERS_NON_ADMIN,
            data=json.dumps({'query': query, 'count': 1})
        ).json()
        self.assertEqual(resp['error'], '403 - Unauthorized')

    def test_admin_query_invalid_auth(self):
        """Test the error response for an ad-hoc admin query without auth."""
        query = 'for v in test_vertex sort rand() limit @count return v._id'
        resp = requests.post(
            API_URL + '/query_results',
            params={},
            headers={'Authorization': INVALID_TOKEN},
            data=json.dumps({'query': query, 'count': 1})
        ).json()
        self.assertEqual(resp['error'], '403 - Unauthorized')

    def test_query_with_cursor(self):
        """Test getting more data via a query cursor and setting batch size."""
        save_test_docs(count=20)
        resp = requests.post(
            API_URL + '/query_results',
            params={'stored_query': 'list_test_vertices', 'batch_size': 10, 'full_count': True}
        ).json()
        self.assertTrue(resp['cursor_id'])
        self.assertEqual(resp['has_more'], True)
        self.assertEqual(resp['count'], 20)
        self.assertEqual(resp['stats']['fullCount'], 20)
        self.assertTrue(len(resp['results']), 10)
        cursor_id = resp['cursor_id']
        resp = requests.post(
            API_URL + '/query_results',
            params={'cursor_id': cursor_id}
        ).json()
        self.assertEqual(resp['count'], 20)
        self.assertEqual(resp['stats']['fullCount'], 20)
        self.assertEqual(resp['has_more'], False)
        self.assertEqual(resp['cursor_id'], None)
        self.assertTrue(len(resp['results']), 10)
        # Try to get the same cursor again
        resp = requests.post(
            API_URL + '/query_results',
            params={'cursor_id': cursor_id}
        ).json()
        self.assertTrue(resp['error'])
        self.assertEqual(resp['arango_message'], 'cursor not found')

    def test_query_no_name(self):
        """Test a query error with a stored query name that does not exist."""
        resp = requests.post(
            API_URL + '/query_results',
            params={'stored_query': 'nonexistent'}
        ).json()
        self.assertEqual(resp['error'], 'Stored query does not exist.')
        self.assertEqual(resp['name'], 'nonexistent')

    def test_query_missing_bind_var(self):
        """Test a query error with a missing bind variable."""
        resp = requests.post(
            API_URL + '/query_results',
            params={'stored_query': 'list_test_vertices'},
            data=json.dumps({'xyz': 'test_vertex'})
        ).json()
        self.assertEqual(resp['error'], 'ArangoDB server error.')
        self.assertTrue(resp['arango_message'])

    def test_auth_query_with_access(self):
        """Test the case where we query a collection with specific workspace access."""
        ws_id = 3
        # Remove all test vertices and create one with a ws_id
        requests.put(
            API_URL + '/documents',
            params={'overwrite': True, 'collection': 'test_vertex'},
            data=json.dumps({
                'name': 'requires_auth',
                '_key': '123',
                'ws_id': ws_id
            }),
            headers=HEADERS_ADMIN
        )
        resp = requests.post(
            API_URL + '/query_results',
            params={'stored_query': 'list_test_vertices'},
            headers={'Authorization': 'valid_token'}  # see ./mock_workspace/endpoints.json
        ).json()
        self.assertEqual(resp['count'], 1)
        self.assertEqual(resp['results'][0]['ws_id'], ws_id)

    def test_auth_query_no_access(self):
        """Test the case where we try to query a collection without the right workspace access."""
        # Remove all test vertices and create one with a ws_id
        requests.put(
            API_URL + '/documents',
            params={'overwrite': True, 'collection': 'test_vertex'},
            data='{"name": "requires_auth", "_key": "1", "ws_id": 9999}',
            headers=HEADERS_ADMIN
        )
        resp = requests.post(
            API_URL + '/query_results',
            params={'stored_query': 'list_test_vertices'},
            headers={'Authorization': 'valid_token'}  # see ./mock_workspace/endpoints.json
        ).json()
        self.assertEqual(resp['count'], 0)

    def test_query_cannot_pass_ws_ids(self):
        """Test that users cannot set the ws_ids param."""
        ws_id = 99
        requests.put(
            API_URL + '/documents',
            params={'overwrite': True, 'collection': 'test_vertex'},
            data='{"name": "requires_auth", "_key": "1", "ws_id": 99}',
            headers=HEADERS_ADMIN
        )
        resp = requests.post(
            API_URL + '/query_results',
            params={'view': 'list_test_vertices'},
            data=json.dumps({'ws_ids': [ws_id]}),
            headers={'Authorization': 'valid_token'}
        ).json()
        self.assertEqual(resp['count'], 0)

    def test_auth_query_invalid_token(self):
        """Test the case where we try to authorize a query using an invalid auth token."""
        requests.put(
            API_URL + '/documents',
            params={'overwrite': True, 'collection': 'test_vertex'},
            data='{"name": "requires_auth", "_key": "1", "ws_id": 99}',
            headers=HEADERS_ADMIN
        )
        resp = requests.post(
            API_URL + '/query_results',
            params={'view': 'list_test_vertices'},
            data=json.dumps({'ws_ids': [1]}),
            headers={'Authorization': INVALID_TOKEN}
        )
        self.assertEqual(resp.status_code, 403)

    def test_auth_adhoc_query(self):
        """Test that the 'ws_ids' bind-var is set for RE_ADMINs."""
        ws_id = 99
        requests.put(
            API_URL + '/documents',
            params={'overwrite': True, 'collection': 'test_vertex'},
            data=json.dumps({'name': 'requires_auth', 'key': '1', 'ws_id': ws_id}),
            headers={'Authorization': 'valid_token'}
        )
        # This is the same query as list_test_vertices.aql in the spec
        query = 'for o in test_vertex filter o.is_public || o.ws_id IN ws_ids return o'
        resp = requests.post(
            API_URL + '/query_results',
            data=json.dumps({'query': query}),
            headers={'Authorization': ADMIN_TOKEN}  # see ./mock_workspace/endpoints.json
        ).json()
        self.assertEqual(resp['count'], 1)

    def test_save_docs_invalid(self):
        """Test that an invalid bulk save returns a 400 response"""
        doc = {'_from': '|||', '_to': '|||'}
        resp = requests.put(
            API_URL + '/documents',
            params={'overwrite': True, 'collection': 'test_edge', 'display_errors': 1},
            data=json.dumps(doc),
            headers=HEADERS_ADMIN
        )
        self.assertEqual(resp.status_code, 400)
        resp_json = resp.json()
        self.assertEqual(resp_json['errors'], 1)<|MERGE_RESOLUTION|>--- conflicted
+++ resolved
@@ -146,16 +146,9 @@
             headers=HEADERS_ADMIN
         ).json()
         self.assertEqual(resp['error'], "'_key' is a required property")
-<<<<<<< HEAD
-        self.assertEqual(resp['failed_validator'], 'required')
-        self.assertEqual(resp['path'], [])
-        self.assertEqual(resp['schema_path'], ['required'])
-        self.assertEqual(resp['validator_value'], ['_key'])
-=======
         self.assertEqual(resp['value'], {'name': 'x'})
         self.assertEqual(resp['path'], [])
         self.assertEqual(resp['failed_validator'], 'required')
->>>>>>> b5e9d69f
 
     def test_save_documents_missing_schema(self):
         """Test the case where the collection/schema does not exist."""
